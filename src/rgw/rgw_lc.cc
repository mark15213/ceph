--- conflicted
+++ resolved
@@ -237,14 +237,9 @@
       pair<string, int > entry(iter->first, lc_uninitial);
       ret = cls_rgw_lc_set_entry(store->lc_pool_ctx, obj_names[index],  entry);
       if (ret < 0) {
-<<<<<<< HEAD
-        dout(0) << "RGWLC::bucket_lc_prepare() failed to set entry on " << obj_names[index] << dendl;
-        return ret;
-=======
         ldout(cct, 0) << "RGWLC::bucket_lc_prepare() failed to set entry on "
             << obj_names[index] << dendl;
-        break;
->>>>>>> 42c2155d
+        return ret;
       }
     }
 
