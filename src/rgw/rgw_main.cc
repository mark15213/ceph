--- conflicted
+++ resolved
@@ -223,19 +223,6 @@
   dout(0) << "====== req done fcgx=" << hex << fcgx << dec << " http_status=" << http_ret << " ======" << dendl;
 }
 
-<<<<<<< HEAD
-class C_RGWMaintenanceTick : public Context {
-  SafeTimer *timer;
-public:
-  C_RGWMaintenanceTick(SafeTimer *t) : timer(t) {}
-  void finish(int r) {
-    rgw_bucket_maintain_pools();
-    dout(20) << "C_RGWMaintenanceTick::finish()" << dendl;
-    timer->add_event_after(g_conf->rgw_maintenance_tick_interval, new C_RGWMaintenanceTick(timer));
-  }
-};
-=======
->>>>>>> 1c2ff9d6
 /*
  * start up the RADOS connection and then handle HTTP messages as they come in
  */
