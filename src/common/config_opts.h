// -*- mode:C++; tab-width:8; c-basic-offset:2; indent-tabs-mode:t -*-
// vim: ts=8 sw=2 smarttab
/*
 * Ceph - scalable distributed file system
 *
 * Copyright (C) 2004-2006 Sage Weil <sage@newdream.net>
 *
 * This is free software; you can redistribute it and/or
 * modify it under the terms of the GNU Lesser General Public
 * License version 2.1, as published by the Free Software
 * Foundation.  See file COPYING.
 *
 */

/* note: no header guard */
OPTION(host, OPT_STR, "localhost")
OPTION(fsid, OPT_UUID, uuid_d())
OPTION(public_addr, OPT_ADDR, entity_addr_t())
OPTION(cluster_addr, OPT_ADDR, entity_addr_t())
OPTION(public_network, OPT_STR, "")
OPTION(cluster_network, OPT_STR, "")
OPTION(num_client, OPT_INT, 1)
OPTION(monmap, OPT_STR, "")
OPTION(mon_host, OPT_STR, "")
OPTION(lockdep, OPT_BOOL, false)
OPTION(lockdep_force_backtrace, OPT_BOOL, false) // always gather current backtrace at every lock
OPTION(run_dir, OPT_STR, "/var/run/ceph")       // the "/var/run/ceph" dir, created on daemon startup
OPTION(admin_socket, OPT_STR, "$run_dir/$cluster-$name.asok") // default changed by common_preinit()
OPTION(crushtool, OPT_STR, "crushtool") // crushtool utility path

OPTION(daemonize, OPT_BOOL, false) // default changed by common_preinit()
OPTION(setuser, OPT_STR, "")        // uid or user name
OPTION(setgroup, OPT_STR, "")        // gid or group name
OPTION(setuser_match_path, OPT_STR, "")  // make setuser/group conditional on this patch matching ownership
OPTION(pid_file, OPT_STR, "") // default changed by common_preinit()
OPTION(chdir, OPT_STR, "/")
OPTION(max_open_files, OPT_LONGLONG, 0)
OPTION(restapi_log_level, OPT_STR, "") 	// default set by Python code
OPTION(restapi_base_url, OPT_STR, "")	// "
OPTION(fatal_signal_handlers, OPT_BOOL, true)
OPTION(erasure_code_dir, OPT_STR, CEPH_PKGLIBDIR"/erasure-code") // default location for erasure-code plugins

OPTION(log_file, OPT_STR, "/var/log/ceph/$cluster-$name.log") // default changed by common_preinit()
OPTION(log_max_new, OPT_INT, 1000) // default changed by common_preinit()
OPTION(log_max_recent, OPT_INT, 10000) // default changed by common_preinit()
OPTION(log_to_stderr, OPT_BOOL, true) // default changed by common_preinit()
OPTION(err_to_stderr, OPT_BOOL, true) // default changed by common_preinit()
OPTION(log_to_syslog, OPT_BOOL, false)
OPTION(err_to_syslog, OPT_BOOL, false)
OPTION(log_flush_on_exit, OPT_BOOL, true) // default changed by common_preinit()
OPTION(log_stop_at_utilization, OPT_FLOAT, .97)  // stop logging at (near) full

// options will take k/v pairs, or single-item that will be assumed as general
// default for all, regardless of channel.
// e.g., "info" would be taken as the same as "default=info"
// also, "default=daemon audit=local0" would mean
//    "default all to 'daemon', override 'audit' with 'local0'
OPTION(clog_to_monitors, OPT_STR, "default=true")
OPTION(clog_to_syslog, OPT_STR, "false")
OPTION(clog_to_syslog_level, OPT_STR, "info") // this level and above
OPTION(clog_to_syslog_facility, OPT_STR, "default=daemon audit=local0")

OPTION(mon_cluster_log_to_syslog, OPT_STR, "default=false")
OPTION(mon_cluster_log_to_syslog_level, OPT_STR, "info")   // this level and above
OPTION(mon_cluster_log_to_syslog_facility, OPT_STR, "daemon")
OPTION(mon_cluster_log_file, OPT_STR,
    "default=/var/log/ceph/$cluster.$channel.log cluster=/var/log/ceph/$cluster.log")
OPTION(mon_cluster_log_file_level, OPT_STR, "info")

OPTION(enable_experimental_unrecoverable_data_corrupting_features, OPT_STR, "")

OPTION(plugin_dir, OPT_STR, CEPH_PKGLIBDIR)

OPTION(xio_trace_mempool, OPT_BOOL, false) // mempool allocation counters
OPTION(xio_trace_msgcnt, OPT_BOOL, false) // incoming/outgoing msg counters
OPTION(xio_trace_xcon, OPT_BOOL, false) // Xio message encode/decode trace
OPTION(xio_queue_depth, OPT_INT, 128) // depth of Accelio msg queue
OPTION(xio_mp_min, OPT_INT, 128) // default min mempool size
OPTION(xio_mp_max_64, OPT_INT, 65536) // max 64-byte chunks (buffer is 40)
OPTION(xio_mp_max_256, OPT_INT, 8192) // max 256-byte chunks
OPTION(xio_mp_max_1k, OPT_INT, 8192) // max 1K chunks
OPTION(xio_mp_max_page, OPT_INT, 4096) // max 1K chunks
OPTION(xio_mp_max_hint, OPT_INT, 4096) // max size-hint chunks
OPTION(xio_portal_threads, OPT_INT, 2) // xio portal threads per messenger
OPTION(xio_transport_type, OPT_STR, "rdma") // xio transport type: {rdma or tcp}
OPTION(xio_max_send_inline, OPT_INT, 512) // xio maximum threshold to send inline

OPTION(async_compressor_enabled, OPT_BOOL, false)
OPTION(async_compressor_type, OPT_STR, "snappy")
OPTION(async_compressor_threads, OPT_INT, 2)
OPTION(async_compressor_thread_timeout, OPT_INT, 5)
OPTION(async_compressor_thread_suicide_timeout, OPT_INT, 30)

DEFAULT_SUBSYS(0, 5)
SUBSYS(lockdep, 0, 1)
SUBSYS(context, 0, 1)
SUBSYS(crush, 1, 1)
SUBSYS(mds, 1, 5)
SUBSYS(mds_balancer, 1, 5)
SUBSYS(mds_locker, 1, 5)
SUBSYS(mds_log, 1, 5)
SUBSYS(mds_log_expire, 1, 5)
SUBSYS(mds_migrator, 1, 5)
SUBSYS(buffer, 0, 1)
SUBSYS(timer, 0, 1)
SUBSYS(filer, 0, 1)
SUBSYS(striper, 0, 1)
SUBSYS(objecter, 0, 1)
SUBSYS(rados, 0, 5)
SUBSYS(rbd, 0, 5)
SUBSYS(rbd_replay, 0, 5)
SUBSYS(journaler, 0, 5)
SUBSYS(objectcacher, 0, 5)
SUBSYS(client, 0, 5)
SUBSYS(osd, 0, 5)
SUBSYS(optracker, 0, 5)
SUBSYS(objclass, 0, 5)
SUBSYS(filestore, 1, 3)
SUBSYS(keyvaluestore, 1, 3)
SUBSYS(journal, 1, 3)
SUBSYS(ms, 0, 5)
SUBSYS(mon, 1, 5)
SUBSYS(monc, 0, 10)
SUBSYS(paxos, 1, 5)
SUBSYS(tp, 0, 5)
SUBSYS(auth, 1, 5)
SUBSYS(crypto, 1, 5)
SUBSYS(finisher, 1, 1)
SUBSYS(heartbeatmap, 1, 5)
SUBSYS(perfcounter, 1, 5)
SUBSYS(rgw, 1, 5)                 // log level for the Rados gateway
SUBSYS(civetweb, 1, 10)
SUBSYS(javaclient, 1, 5)
SUBSYS(asok, 1, 5)
SUBSYS(throttle, 1, 1)
SUBSYS(refs, 0, 0)
SUBSYS(xio, 1, 5)
SUBSYS(compressor, 1, 5)
SUBSYS(newstore, 1, 5)
SUBSYS(bluestore, 1, 5)
SUBSYS(bluefs, 1, 5)
SUBSYS(bdev, 1, 3)
SUBSYS(kstore, 1, 5)
SUBSYS(rocksdb, 4, 5)
SUBSYS(leveldb, 4, 5)

OPTION(key, OPT_STR, "")
OPTION(keyfile, OPT_STR, "")
OPTION(keyring, OPT_STR, "/etc/ceph/$cluster.$name.keyring,/etc/ceph/$cluster.keyring,/etc/ceph/keyring,/etc/ceph/keyring.bin") // default changed by common_preinit() for mds and osd
OPTION(heartbeat_interval, OPT_INT, 5)
OPTION(heartbeat_file, OPT_STR, "")
OPTION(heartbeat_inject_failure, OPT_INT, 0)    // force an unhealthy heartbeat for N seconds
OPTION(perf, OPT_BOOL, true)       // enable internal perf counters

OPTION(ms_type, OPT_STR, "simple")   // messenger backend
OPTION(ms_tcp_nodelay, OPT_BOOL, true)
OPTION(ms_tcp_rcvbuf, OPT_INT, 0)
OPTION(ms_tcp_prefetch_max_size, OPT_INT, 4096) // max prefetch size, we limit this to avoid extra memcpy
OPTION(ms_initial_backoff, OPT_DOUBLE, .2)
OPTION(ms_max_backoff, OPT_DOUBLE, 15.0)
OPTION(ms_crc_data, OPT_BOOL, true)
OPTION(ms_crc_header, OPT_BOOL, true)
OPTION(ms_die_on_bad_msg, OPT_BOOL, false)
OPTION(ms_die_on_unhandled_msg, OPT_BOOL, false)
OPTION(ms_die_on_old_message, OPT_BOOL, false)     // assert if we get a dup incoming message and shouldn't have (may be triggered by pre-541cd3c64be0dfa04e8a2df39422e0eb9541a428 code)
OPTION(ms_die_on_skipped_message, OPT_BOOL, false)  // assert if we skip a seq (kernel client does this intentionally)
OPTION(ms_dispatch_throttle_bytes, OPT_U64, 100 << 20)
OPTION(ms_bind_ipv6, OPT_BOOL, false)
OPTION(ms_bind_port_min, OPT_INT, 6800)
OPTION(ms_bind_port_max, OPT_INT, 7300)
OPTION(ms_bind_retry_count, OPT_INT, 3) // If binding fails, how many times do we retry to bind
OPTION(ms_bind_retry_delay, OPT_INT, 5) // Delay between attemps to bind
OPTION(ms_rwthread_stack_bytes, OPT_U64, 1024 << 10)
OPTION(ms_tcp_read_timeout, OPT_U64, 900)
OPTION(ms_pq_max_tokens_per_priority, OPT_U64, 16777216)
OPTION(ms_pq_min_cost, OPT_U64, 65536)
OPTION(ms_inject_socket_failures, OPT_U64, 0)
OPTION(ms_inject_delay_type, OPT_STR, "")          // "osd mds mon client" allowed
OPTION(ms_inject_delay_msg_type, OPT_STR, "")      // the type of message to delay, as returned by Message::get_type_name(). This is an additional restriction on the general type filter ms_inject_delay_type.
OPTION(ms_inject_delay_max, OPT_DOUBLE, 1)         // seconds
OPTION(ms_inject_delay_probability, OPT_DOUBLE, 0) // range [0, 1]
OPTION(ms_inject_internal_delays, OPT_DOUBLE, 0)   // seconds
OPTION(ms_dump_on_send, OPT_BOOL, false)           // hexdump msg to log on send
OPTION(ms_dump_corrupt_message_level, OPT_INT, 1)  // debug level to hexdump undecodeable messages at
OPTION(ms_async_op_threads, OPT_INT, 2)
OPTION(ms_async_set_affinity, OPT_BOOL, true)
// example: ms_async_affinity_cores = 0,1
// The number of coreset is expected to equal to ms_async_op_threads, otherwise
// extra op threads will loop ms_async_affinity_cores again.
// If ms_async_affinity_cores is empty, all threads will be bind to current running
// core
OPTION(ms_async_affinity_cores, OPT_STR, "")

OPTION(inject_early_sigterm, OPT_BOOL, false)

OPTION(mon_data, OPT_STR, "/var/lib/ceph/mon/$cluster-$id")
OPTION(mon_initial_members, OPT_STR, "")    // list of initial cluster mon ids; if specified, need majority to form initial quorum and create new cluster
OPTION(mon_sync_fs_threshold, OPT_INT, 5)   // sync() when writing this many objects; 0 to disable.
OPTION(mon_compact_on_start, OPT_BOOL, false)  // compact leveldb on ceph-mon start
OPTION(mon_compact_on_bootstrap, OPT_BOOL, false)  // trigger leveldb compaction on bootstrap
OPTION(mon_compact_on_trim, OPT_BOOL, true)       // compact (a prefix) when we trim old states
OPTION(mon_osd_cache_size, OPT_INT, 10)  // the size of osdmaps cache, not to rely on underlying store's cache

OPTION(mon_tick_interval, OPT_INT, 5)
OPTION(mon_session_timeout, OPT_INT, 300)    // must send keepalive or subscribe
OPTION(mon_subscribe_interval, OPT_DOUBLE, 24*3600)  // for legacy clients only
OPTION(mon_delta_reset_interval, OPT_DOUBLE, 10)   // seconds of inactivity before we reset the pg delta to 0
OPTION(mon_osd_laggy_halflife, OPT_INT, 60*60)        // (seconds) how quickly our laggy estimations decay
OPTION(mon_osd_laggy_weight, OPT_DOUBLE, .3)          // weight for new 'samples's in laggy estimations
OPTION(mon_osd_adjust_heartbeat_grace, OPT_BOOL, true)    // true if we should scale based on laggy estimations
OPTION(mon_osd_adjust_down_out_interval, OPT_BOOL, true)  // true if we should scale based on laggy estimations
OPTION(mon_osd_auto_mark_in, OPT_BOOL, false)         // mark any booting osds 'in'
OPTION(mon_osd_auto_mark_auto_out_in, OPT_BOOL, true) // mark booting auto-marked-out osds 'in'
OPTION(mon_osd_auto_mark_new_in, OPT_BOOL, true)      // mark booting new osds 'in'
OPTION(mon_osd_down_out_interval, OPT_INT, 300) // seconds
OPTION(mon_osd_down_out_subtree_limit, OPT_STR, "rack")   // smallest crush unit/type that we will not automatically mark out
OPTION(mon_osd_min_up_ratio, OPT_DOUBLE, .3)    // min osds required to be up to mark things down
OPTION(mon_osd_min_in_ratio, OPT_DOUBLE, .3)   // min osds required to be in to mark things out
OPTION(mon_osd_max_op_age, OPT_DOUBLE, 32)     // max op age before we get concerned (make it a power of 2)
OPTION(mon_osd_max_split_count, OPT_INT, 32) // largest number of PGs per "involved" OSD to let split create
OPTION(mon_osd_allow_primary_temp, OPT_BOOL, false)  // allow primary_temp to be set in the osdmap
OPTION(mon_osd_allow_primary_affinity, OPT_BOOL, false)  // allow primary_affinity to be set in the osdmap
OPTION(mon_osd_prime_pg_temp, OPT_BOOL, false)  // prime osdmap with pg mapping changes
OPTION(mon_osd_prime_pg_temp_max_time, OPT_FLOAT, .5)  // max time to spend priming
OPTION(mon_osd_pool_ec_fast_read, OPT_BOOL, false) // whether turn on fast read on the pool or not
OPTION(mon_stat_smooth_intervals, OPT_INT, 2)  // smooth stats over last N PGMap maps
OPTION(mon_lease, OPT_FLOAT, 5)       // lease interval
OPTION(mon_lease_renew_interval_factor, OPT_FLOAT, .6) // on leader, to renew the lease
OPTION(mon_lease_ack_timeout_factor, OPT_FLOAT, 2.0) // on leader, if lease isn't acked by all peons
OPTION(mon_accept_timeout_factor, OPT_FLOAT, 2.0)    // on leader, if paxos update isn't accepted

OPTION(mon_clock_drift_allowed, OPT_FLOAT, .050) // allowed clock drift between monitors
OPTION(mon_clock_drift_warn_backoff, OPT_FLOAT, 5) // exponential backoff for clock drift warnings
OPTION(mon_timecheck_interval, OPT_FLOAT, 300.0) // on leader, timecheck (clock drift check) interval (seconds)
OPTION(mon_pg_create_interval, OPT_FLOAT, 30.0) // no more than every 30s
OPTION(mon_pg_stuck_threshold, OPT_INT, 300) // number of seconds after which pgs can be considered inactive, unclean, or stale (see doc/control.rst under dump_stuck for more info)
OPTION(mon_pg_warn_min_per_osd, OPT_INT, 30)  // min # pgs per (in) osd before we warn the admin
OPTION(mon_pg_warn_max_per_osd, OPT_INT, 300)  // max # pgs per (in) osd before we warn the admin
OPTION(mon_pg_warn_max_object_skew, OPT_FLOAT, 10.0) // max skew few average in objects per pg
OPTION(mon_pg_warn_min_objects, OPT_INT, 10000)  // do not warn below this object #
OPTION(mon_pg_warn_min_pool_objects, OPT_INT, 1000)  // do not warn on pools below this object #
OPTION(mon_pg_check_down_all_threshold, OPT_FLOAT, .5) // threshold of down osds after which we check all pgs
OPTION(mon_cache_target_full_warn_ratio, OPT_FLOAT, .66) // position between pool cache_target_full and max where we start warning
OPTION(mon_osd_full_ratio, OPT_FLOAT, .95) // what % full makes an OSD "full"
OPTION(mon_osd_nearfull_ratio, OPT_FLOAT, .85) // what % full makes an OSD near full
OPTION(mon_allow_pool_delete, OPT_BOOL, true) // allow pool deletion
OPTION(mon_globalid_prealloc, OPT_U32, 10000)   // how many globalids to prealloc
OPTION(mon_osd_report_timeout, OPT_INT, 900)    // grace period before declaring unresponsive OSDs dead
OPTION(mon_force_standby_active, OPT_BOOL, true) // should mons force standby-replay mds to be active
OPTION(mon_warn_on_old_mons, OPT_BOOL, true) // should mons set health to WARN if part of quorum is old?
OPTION(mon_warn_on_legacy_crush_tunables, OPT_BOOL, true) // warn if crush tunables are not optimal
OPTION(mon_warn_on_osd_down_out_interval_zero, OPT_BOOL, true) // warn if 'mon_osd_down_out_interval == 0'
OPTION(mon_warn_on_cache_pools_without_hit_sets, OPT_BOOL, true)
OPTION(mon_min_osdmap_epochs, OPT_INT, 500)
OPTION(mon_max_pgmap_epochs, OPT_INT, 500)
OPTION(mon_max_log_epochs, OPT_INT, 500)
OPTION(mon_max_mdsmap_epochs, OPT_INT, 500)
OPTION(mon_max_osd, OPT_INT, 10000)
OPTION(mon_probe_timeout, OPT_DOUBLE, 2.0)
OPTION(mon_slurp_timeout, OPT_DOUBLE, 10.0)
OPTION(mon_slurp_bytes, OPT_INT, 256*1024)    // limit size of slurp messages
OPTION(mon_client_bytes, OPT_U64, 100ul << 20)  // client msg data allowed in memory (in bytes)
OPTION(mon_daemon_bytes, OPT_U64, 400ul << 20)  // mds, osd message memory cap (in bytes)
OPTION(mon_max_log_entries_per_event, OPT_INT, 4096)
OPTION(mon_reweight_min_pgs_per_osd, OPT_U64, 10)   // min pgs per osd for reweight-by-pg command
OPTION(mon_reweight_min_bytes_per_osd, OPT_U64, 100*1024*1024)   // min bytes per osd for reweight-by-utilization command
OPTION(mon_health_data_update_interval, OPT_FLOAT, 60.0)
OPTION(mon_health_to_clog, OPT_BOOL, true)
OPTION(mon_health_to_clog_interval, OPT_INT, 3600)
OPTION(mon_health_to_clog_tick_interval, OPT_DOUBLE, 60.0)
OPTION(mon_data_avail_crit, OPT_INT, 5)
OPTION(mon_data_avail_warn, OPT_INT, 30)
OPTION(mon_data_size_warn, OPT_U64, 15*1024*1024*1024) // issue a warning when the monitor's data store goes over 15GB (in bytes)
OPTION(mon_scrub_interval, OPT_INT, 3600*24) // once a day
OPTION(mon_scrub_timeout, OPT_INT, 60*5) // let's give it 5 minutes; why not.
OPTION(mon_scrub_max_keys, OPT_INT, 100) // max number of keys to scrub each time
OPTION(mon_scrub_inject_crc_mismatch, OPT_DOUBLE, 0.0) // probability of injected crc mismatch [0.0, 1.0]
OPTION(mon_scrub_inject_missing_keys, OPT_DOUBLE, 0.0) // probability of injected missing keys [0.0, 1.0]
OPTION(mon_config_key_max_entry_size, OPT_INT, 4096) // max num bytes per config-key entry
OPTION(mon_sync_timeout, OPT_DOUBLE, 60.0)
OPTION(mon_sync_max_payload_size, OPT_U32, 1048576) // max size for a sync chunk payload (say, 1MB)
OPTION(mon_sync_debug, OPT_BOOL, false) // enable sync-specific debug
OPTION(mon_sync_debug_leader, OPT_INT, -1) // monitor to be used as the sync leader
OPTION(mon_sync_debug_provider, OPT_INT, -1) // monitor to be used as the sync provider
OPTION(mon_sync_debug_provider_fallback, OPT_INT, -1) // monitor to be used as fallback if sync provider fails
OPTION(mon_inject_sync_get_chunk_delay, OPT_DOUBLE, 0)  // inject N second delay on each get_chunk request
OPTION(mon_osd_min_down_reporters, OPT_INT, 2)   // number of OSDs from different subtrees who need to report a down OSD for it to count
OPTION(mon_osd_reporter_subtree_level , OPT_STR, "host")   // in which level of parent bucket the reporters are counted
OPTION(mon_osd_force_trim_to, OPT_INT, 0)   // force mon to trim maps to this point, regardless of min_last_epoch_clean (dangerous, use with care)
OPTION(mon_mds_force_trim_to, OPT_INT, 0)   // force mon to trim mdsmaps to this point (dangerous, use with care)

// monitor debug options
OPTION(mon_debug_deprecated_as_obsolete, OPT_BOOL, false) // consider deprecated commands as obsolete

// dump transactions
OPTION(mon_debug_dump_transactions, OPT_BOOL, false)
OPTION(mon_debug_dump_json, OPT_BOOL, false)
OPTION(mon_debug_dump_location, OPT_STR, "/var/log/ceph/$cluster-$name.tdump")
OPTION(mon_inject_transaction_delay_max, OPT_DOUBLE, 10.0)      // seconds
OPTION(mon_inject_transaction_delay_probability, OPT_DOUBLE, 0) // range [0, 1]

OPTION(mon_sync_provider_kill_at, OPT_INT, 0)  // kill the sync provider at a specific point in the work flow
OPTION(mon_sync_requester_kill_at, OPT_INT, 0) // kill the sync requester at a specific point in the work flow
OPTION(mon_force_quorum_join, OPT_BOOL, false) // force monitor to join quorum even if it has been previously removed from the map
OPTION(mon_keyvaluedb, OPT_STR, "leveldb")   // type of keyvaluedb backend

// UNSAFE -- TESTING ONLY! Allows addition of a cache tier with preexisting snaps
OPTION(mon_debug_unsafe_allow_tier_with_nonempty_snaps, OPT_BOOL, false)

OPTION(paxos_stash_full_interval, OPT_INT, 25)   // how often (in commits) to stash a full copy of the PaxosService state
OPTION(paxos_max_join_drift, OPT_INT, 10) // max paxos iterations before we must first sync the monitor stores
OPTION(paxos_propose_interval, OPT_DOUBLE, 1.0)  // gather updates for this long before proposing a map update
OPTION(paxos_min_wait, OPT_DOUBLE, 0.05)  // min time to gather updates for after period of inactivity
OPTION(paxos_min, OPT_INT, 500)       // minimum number of paxos states to keep around
OPTION(paxos_trim_min, OPT_INT, 250)  // number of extra proposals tolerated before trimming
OPTION(paxos_trim_max, OPT_INT, 500) // max number of extra proposals to trim at a time
OPTION(paxos_service_trim_min, OPT_INT, 250) // minimum amount of versions to trigger a trim (0 disables it)
OPTION(paxos_service_trim_max, OPT_INT, 500) // maximum amount of versions to trim during a single proposal (0 disables it)
OPTION(paxos_kill_at, OPT_INT, 0)
OPTION(clock_offset, OPT_DOUBLE, 0) // how much to offset the system clock in Clock.cc
OPTION(auth_cluster_required, OPT_STR, "cephx")   // required of mon, mds, osd daemons
OPTION(auth_service_required, OPT_STR, "cephx")   // required by daemons of clients
OPTION(auth_client_required, OPT_STR, "cephx, none")     // what clients require of daemons
OPTION(auth_supported, OPT_STR, "")               // deprecated; default value for above if they are not defined.
OPTION(cephx_require_signatures, OPT_BOOL, false) //  If true, don't talk to Cephx partners if they don't support message signing; off by default
OPTION(cephx_cluster_require_signatures, OPT_BOOL, false)
OPTION(cephx_service_require_signatures, OPT_BOOL, false)
OPTION(cephx_sign_messages, OPT_BOOL, true)  // Default to signing session messages if supported
OPTION(auth_mon_ticket_ttl, OPT_DOUBLE, 60*60*12)
OPTION(auth_service_ticket_ttl, OPT_DOUBLE, 60*60)
OPTION(auth_debug, OPT_BOOL, false)          // if true, assert when weird things happen
OPTION(mon_client_hunt_interval, OPT_DOUBLE, 3.0)   // try new mon every N seconds until we connect
OPTION(mon_client_ping_interval, OPT_DOUBLE, 10.0)  // ping every N seconds
OPTION(mon_client_ping_timeout, OPT_DOUBLE, 30.0)   // fail if we don't hear back
OPTION(mon_client_hunt_interval_backoff, OPT_DOUBLE, 2.0) // each time we reconnect to a monitor, double our timeout
OPTION(mon_client_hunt_interval_max_multiple, OPT_DOUBLE, 10.0) // up to a max of 10*default (30 seconds)
OPTION(mon_client_max_log_entries_per_message, OPT_INT, 1000)
OPTION(mon_max_pool_pg_num, OPT_INT, 65536)
OPTION(mon_pool_quota_warn_threshold, OPT_INT, 0) // percent of quota at which to issue warnings
OPTION(mon_pool_quota_crit_threshold, OPT_INT, 0) // percent of quota at which to issue errors
OPTION(client_cache_size, OPT_INT, 16384)
OPTION(client_cache_mid, OPT_FLOAT, .75)
OPTION(client_use_random_mds, OPT_BOOL, false)
OPTION(client_mount_timeout, OPT_DOUBLE, 300.0)
OPTION(client_tick_interval, OPT_DOUBLE, 1.0)
OPTION(client_trace, OPT_STR, "")
OPTION(client_readahead_min, OPT_LONGLONG, 128*1024)  // readahead at _least_ this much.
OPTION(client_readahead_max_bytes, OPT_LONGLONG, 0)  //8 * 1024*1024
OPTION(client_readahead_max_periods, OPT_LONGLONG, 4)  // as multiple of file layout period (object size * num stripes)
OPTION(client_snapdir, OPT_STR, ".snap")
OPTION(client_mountpoint, OPT_STR, "/")
OPTION(client_mount_uid, OPT_INT, -1)
OPTION(client_mount_gid, OPT_INT, -1)
OPTION(client_notify_timeout, OPT_INT, 10) // in seconds
OPTION(osd_client_watch_timeout, OPT_INT, 30) // in seconds
OPTION(client_caps_release_delay, OPT_INT, 5) // in seconds
OPTION(client_quota, OPT_BOOL, false)
OPTION(client_oc, OPT_BOOL, true)
OPTION(client_oc_size, OPT_INT, 1024*1024* 200)    // MB * n
OPTION(client_oc_max_dirty, OPT_INT, 1024*1024* 100)    // MB * n  (dirty OR tx.. bigish)
OPTION(client_oc_target_dirty, OPT_INT, 1024*1024* 8) // target dirty (keep this smallish)
OPTION(client_oc_max_dirty_age, OPT_DOUBLE, 5.0)      // max age in cache before writeback
OPTION(client_oc_max_objects, OPT_INT, 1000)      // max objects in cache
OPTION(client_debug_force_sync_read, OPT_BOOL, false)     // always read synchronously (go to osds)
OPTION(client_debug_inject_tick_delay, OPT_INT, 0) // delay the client tick for a number of seconds
OPTION(client_max_inline_size, OPT_U64, 4096)
OPTION(client_inject_release_failure, OPT_BOOL, false)  // synthetic client bug for testing
OPTION(client_inject_fixed_oldest_tid, OPT_BOOL, false)  // synthetic client bug for testing
<<<<<<< HEAD
OPTION(client_metadata, OPT_STR, "")
=======
OPTION(client_acl_type, OPT_STR, "")
OPTION(client_permissions, OPT_BOOL, true)
>>>>>>> 58a1a45a

// note: the max amount of "in flight" dirty data is roughly (max - target)
OPTION(fuse_use_invalidate_cb, OPT_BOOL, false) // use fuse 2.8+ invalidate callback to keep page cache consistent
OPTION(fuse_allow_other, OPT_BOOL, true)
OPTION(fuse_default_permissions, OPT_BOOL, true)
OPTION(fuse_big_writes, OPT_BOOL, true)
OPTION(fuse_atomic_o_trunc, OPT_BOOL, true)
OPTION(fuse_debug, OPT_BOOL, false)
OPTION(fuse_multithreaded, OPT_BOOL, true)
OPTION(fuse_require_active_mds, OPT_BOOL, true) // if ceph_fuse requires active mds server

OPTION(client_try_dentry_invalidate, OPT_BOOL, true) // the client should try to use dentry invaldation instead of remounting, on kernels it believes that will work for
OPTION(client_die_on_failed_remount, OPT_BOOL, true)
OPTION(client_check_pool_perm, OPT_BOOL, true)
OPTION(client_use_faked_inos, OPT_BOOL, false)

OPTION(crush_location, OPT_STR, "")       // whitespace-separated list of key=value pairs describing crush location

OPTION(objecter_tick_interval, OPT_DOUBLE, 5.0)
OPTION(objecter_timeout, OPT_DOUBLE, 10.0)    // before we ask for a map
OPTION(objecter_inflight_op_bytes, OPT_U64, 1024*1024*100) // max in-flight data (both directions)
OPTION(objecter_inflight_ops, OPT_U64, 1024)               // max in-flight ios
OPTION(objecter_completion_locks_per_session, OPT_U64, 32) // num of completion locks per each session, for serializing same object responses
OPTION(objecter_inject_no_watch_ping, OPT_BOOL, false)   // suppress watch pings

// Max number of deletes at once in a single Filer::purge call
OPTION(filer_max_purge_ops, OPT_U32, 10)

OPTION(journaler_allow_split_entries, OPT_BOOL, true)
OPTION(journaler_write_head_interval, OPT_INT, 15)
OPTION(journaler_prefetch_periods, OPT_INT, 10)   // * journal object size
OPTION(journaler_prezero_periods, OPT_INT, 5)     // * journal object size
OPTION(journaler_batch_interval, OPT_DOUBLE, .001)   // seconds.. max add latency we artificially incur
OPTION(journaler_batch_max, OPT_U64, 0)  // max bytes we'll delay flushing; disable, for now....
OPTION(mds_data, OPT_STR, "/var/lib/ceph/mds/$cluster-$id")
OPTION(mds_max_file_size, OPT_U64, 1ULL << 40) // Used when creating new CephFS. Change with 'ceph mds set max_file_size <size>' afterwards
OPTION(mds_cache_size, OPT_INT, 100000)
OPTION(mds_cache_mid, OPT_FLOAT, .7)
OPTION(mds_max_file_recover, OPT_U32, 32)
OPTION(mds_dir_max_commit_size, OPT_INT, 10) // MB
OPTION(mds_decay_halflife, OPT_FLOAT, 5)
OPTION(mds_beacon_interval, OPT_FLOAT, 4)
OPTION(mds_beacon_grace, OPT_FLOAT, 15)
OPTION(mds_enforce_unique_name, OPT_BOOL, true)
OPTION(mds_blacklist_interval, OPT_FLOAT, 24.0*60.0)  // how long to blacklist failed nodes
OPTION(mds_session_timeout, OPT_FLOAT, 60)    // cap bits and leases time out if client idle
OPTION(mds_sessionmap_keys_per_op, OPT_U32, 1024)    // how many sessions should I try to load/store in a single OMAP operation?
OPTION(mds_revoke_cap_timeout, OPT_FLOAT, 60)    // detect clients which aren't revoking caps
OPTION(mds_recall_state_timeout, OPT_FLOAT, 60)    // detect clients which aren't trimming caps
OPTION(mds_freeze_tree_timeout, OPT_FLOAT, 30)    // detecting freeze tree deadlock
OPTION(mds_session_autoclose, OPT_FLOAT, 300) // autoclose idle session
OPTION(mds_health_summarize_threshold, OPT_INT, 10) // collapse N-client health metrics to a single 'many'
OPTION(mds_reconnect_timeout, OPT_FLOAT, 45)  // seconds to wait for clients during mds restart
	      //  make it (mds_session_timeout - mds_beacon_grace)
OPTION(mds_tick_interval, OPT_FLOAT, 5)
OPTION(mds_dirstat_min_interval, OPT_FLOAT, 1)    // try to avoid propagating more often than this
OPTION(mds_scatter_nudge_interval, OPT_FLOAT, 5)  // how quickly dirstat changes propagate up the hierarchy
OPTION(mds_client_prealloc_inos, OPT_INT, 1000)
OPTION(mds_early_reply, OPT_BOOL, true)
OPTION(mds_default_dir_hash, OPT_INT, CEPH_STR_HASH_RJENKINS)
OPTION(mds_log, OPT_BOOL, true)
OPTION(mds_log_skip_corrupt_events, OPT_BOOL, false)
OPTION(mds_log_max_events, OPT_INT, -1)
OPTION(mds_log_events_per_segment, OPT_INT, 1024)
OPTION(mds_log_segment_size, OPT_INT, 0)  // segment size for mds log,
	      // defaults to g_default_file_layout.fl_object_size (4MB)
OPTION(mds_log_max_segments, OPT_U32, 30)
OPTION(mds_log_max_expiring, OPT_INT, 20)
OPTION(mds_bal_sample_interval, OPT_FLOAT, 3.0)  // every 5 seconds
OPTION(mds_bal_replicate_threshold, OPT_FLOAT, 8000)
OPTION(mds_bal_unreplicate_threshold, OPT_FLOAT, 0)
OPTION(mds_bal_frag, OPT_BOOL, false)
OPTION(mds_bal_split_size, OPT_INT, 10000)
OPTION(mds_bal_split_rd, OPT_FLOAT, 25000)
OPTION(mds_bal_split_wr, OPT_FLOAT, 10000)
OPTION(mds_bal_split_bits, OPT_INT, 3)
OPTION(mds_bal_merge_size, OPT_INT, 50)
OPTION(mds_bal_merge_rd, OPT_FLOAT, 1000)
OPTION(mds_bal_merge_wr, OPT_FLOAT, 1000)
OPTION(mds_bal_interval, OPT_INT, 10)           // seconds
OPTION(mds_bal_fragment_interval, OPT_INT, 5)      // seconds
OPTION(mds_bal_idle_threshold, OPT_FLOAT, 0)
OPTION(mds_bal_max, OPT_INT, -1)
OPTION(mds_bal_max_until, OPT_INT, -1)
OPTION(mds_bal_mode, OPT_INT, 0)
OPTION(mds_bal_min_rebalance, OPT_FLOAT, .1)  // must be this much above average before we export anything
OPTION(mds_bal_min_start, OPT_FLOAT, .2)      // if we need less than this, we don't do anything
OPTION(mds_bal_need_min, OPT_FLOAT, .8)       // take within this range of what we need
OPTION(mds_bal_need_max, OPT_FLOAT, 1.2)
OPTION(mds_bal_midchunk, OPT_FLOAT, .3)       // any sub bigger than this taken in full
OPTION(mds_bal_minchunk, OPT_FLOAT, .001)     // never take anything smaller than this
OPTION(mds_bal_target_removal_min, OPT_INT, 5) // min balance iterations before old target is removed
OPTION(mds_bal_target_removal_max, OPT_INT, 10) // max balance iterations before old target is removed
OPTION(mds_replay_interval, OPT_FLOAT, 1.0) // time to wait before starting replay again
OPTION(mds_shutdown_check, OPT_INT, 0)
OPTION(mds_thrash_exports, OPT_INT, 0)
OPTION(mds_thrash_fragments, OPT_INT, 0)
OPTION(mds_dump_cache_on_map, OPT_BOOL, false)
OPTION(mds_dump_cache_after_rejoin, OPT_BOOL, false)
OPTION(mds_verify_scatter, OPT_BOOL, false)
OPTION(mds_debug_scatterstat, OPT_BOOL, false)
OPTION(mds_debug_frag, OPT_BOOL, false)
OPTION(mds_debug_auth_pins, OPT_BOOL, false)
OPTION(mds_debug_subtrees, OPT_BOOL, false)
OPTION(mds_kill_mdstable_at, OPT_INT, 0)
OPTION(mds_kill_export_at, OPT_INT, 0)
OPTION(mds_kill_import_at, OPT_INT, 0)
OPTION(mds_kill_link_at, OPT_INT, 0)
OPTION(mds_kill_rename_at, OPT_INT, 0)
OPTION(mds_kill_openc_at, OPT_INT, 0)
OPTION(mds_kill_journal_at, OPT_INT, 0)
OPTION(mds_kill_journal_expire_at, OPT_INT, 0)
OPTION(mds_kill_journal_replay_at, OPT_INT, 0)
OPTION(mds_journal_format, OPT_U32, 1)  // Default to most recent JOURNAL_FORMAT_*
OPTION(mds_kill_create_at, OPT_INT, 0)
OPTION(mds_inject_traceless_reply_probability, OPT_DOUBLE, 0) /* percentage
				of MDS modify replies to skip sending the
				client a trace on [0-1]*/
OPTION(mds_wipe_sessions, OPT_BOOL, 0)
OPTION(mds_wipe_ino_prealloc, OPT_BOOL, 0)
OPTION(mds_skip_ino, OPT_INT, 0)
OPTION(max_mds, OPT_INT, 1)
OPTION(mds_standby_for_name, OPT_STR, "")
OPTION(mds_standby_for_rank, OPT_INT, -1)
OPTION(mds_standby_replay, OPT_BOOL, false)
OPTION(mds_enable_op_tracker, OPT_BOOL, true) // enable/disable MDS op tracking
OPTION(mds_op_history_size, OPT_U32, 20)    // Max number of completed ops to track
OPTION(mds_op_history_duration, OPT_U32, 600) // Oldest completed op to track
OPTION(mds_op_complaint_time, OPT_FLOAT, 30) // how many seconds old makes an op complaint-worthy
OPTION(mds_op_log_threshold, OPT_INT, 5) // how many op log messages to show in one go
OPTION(mds_snap_min_uid, OPT_U32, 0) // The minimum UID required to create a snapshot
OPTION(mds_snap_max_uid, OPT_U32, 65536) // The maximum UID allowed to create a snapshot
OPTION(mds_snap_rstat, OPT_BOOL, false) // enable/disbale nested stat for snapshot
OPTION(mds_verify_backtrace, OPT_U32, 1)
// detect clients which aren't trimming completed requests
OPTION(mds_max_completed_flushes, OPT_U32, 100000)
OPTION(mds_max_completed_requests, OPT_U32, 100000)

OPTION(mds_action_on_write_error, OPT_U32, 1) // 0: ignore; 1: force readonly; 2: crash
OPTION(mds_mon_shutdown_timeout, OPT_DOUBLE, 5)

// Maximum number of concurrent stray files to purge
OPTION(mds_max_purge_files, OPT_U32, 64)
// Maximum number of concurrent RADOS ops to issue in purging
OPTION(mds_max_purge_ops, OPT_U32, 8192)
// Maximum number of concurrent RADOS ops to issue in purging, scaled by PG count
OPTION(mds_max_purge_ops_per_pg, OPT_FLOAT, 0.5)

OPTION(mds_root_ino_uid, OPT_INT, 0) // The UID of / on new filesystems
OPTION(mds_root_ino_gid, OPT_INT, 0) // The GID of / on new filesystems

OPTION(mds_max_scrub_ops_in_progress, OPT_INT, 5) // the number of simultaneous scrubs allowed

// If true, compact leveldb store on mount
OPTION(osd_compact_leveldb_on_mount, OPT_BOOL, false)

// Maximum number of backfills to or from a single osd
OPTION(osd_max_backfills, OPT_U64, 1)

// Minimum recovery priority (255 = max, smaller = lower)
OPTION(osd_min_recovery_priority, OPT_INT, 0)

// Refuse backfills when OSD full ratio is above this value
OPTION(osd_backfill_full_ratio, OPT_FLOAT, 0.85)

// Seconds to wait before retrying refused backfills
OPTION(osd_backfill_retry_interval, OPT_DOUBLE, 10.0)

// max agent flush ops
OPTION(osd_agent_max_ops, OPT_INT, 4)
OPTION(osd_agent_max_low_ops, OPT_INT, 2)
OPTION(osd_agent_min_evict_effort, OPT_FLOAT, .1)
OPTION(osd_agent_quantize_effort, OPT_FLOAT, .1)
OPTION(osd_agent_delay_time, OPT_FLOAT, 5.0)

// osd ignore history.last_epoch_started in find_best_info
OPTION(osd_find_best_info_ignore_history_les, OPT_BOOL, false)

// decay atime and hist histograms after how many objects go by
OPTION(osd_agent_hist_halflife, OPT_INT, 1000)

// must be this amount over the threshold to enable,
// this amount below the threshold to disable.
OPTION(osd_agent_slop, OPT_FLOAT, .02)

OPTION(osd_uuid, OPT_UUID, uuid_d())
OPTION(osd_data, OPT_STR, "/var/lib/ceph/osd/$cluster-$id")
OPTION(osd_journal, OPT_STR, "/var/lib/ceph/osd/$cluster-$id/journal")
OPTION(osd_journal_size, OPT_INT, 5120)         // in mb
OPTION(osd_max_write_size, OPT_INT, 90)
OPTION(osd_max_pgls, OPT_U64, 1024) // max number of pgls entries to return
OPTION(osd_client_message_size_cap, OPT_U64, 500*1024L*1024L) // client data allowed in-memory (in bytes)
OPTION(osd_client_message_cap, OPT_U64, 100)              // num client messages allowed in-memory
OPTION(osd_pg_op_threshold_ratio, OPT_U64, 2)             // the expected maximum op over the average number of ops per pg
OPTION(osd_pg_bits, OPT_INT, 6)  // bits per osd
OPTION(osd_pgp_bits, OPT_INT, 6)  // bits per osd
OPTION(osd_crush_chooseleaf_type, OPT_INT, 1) // 1 = host
OPTION(osd_pool_use_gmt_hitset, OPT_BOOL, true) // try to use gmt for hitset archive names if all osds in cluster support it.
OPTION(osd_pool_default_crush_rule, OPT_INT, -1) // deprecated for osd_pool_default_crush_replicated_ruleset
OPTION(osd_pool_default_crush_replicated_ruleset, OPT_INT, CEPH_DEFAULT_CRUSH_REPLICATED_RULESET)
OPTION(osd_pool_erasure_code_stripe_width, OPT_U32, OSD_POOL_ERASURE_CODE_STRIPE_WIDTH) // in bytes
OPTION(osd_pool_default_size, OPT_INT, 3)
OPTION(osd_pool_default_min_size, OPT_INT, 0)  // 0 means no specific default; ceph will use size-size/2
OPTION(osd_pool_default_pg_num, OPT_INT, 8) // number of PGs for new pools. Configure in global or mon section of ceph.conf
OPTION(osd_pool_default_pgp_num, OPT_INT, 8) // number of PGs for placement purposes. Should be equal to pg_num
OPTION(osd_pool_default_erasure_code_profile,
       OPT_STR,
       "plugin=jerasure "
       "technique=reed_sol_van "
       "k=2 "
       "m=1 "
       ) // default properties of osd pool create
OPTION(osd_erasure_code_plugins, OPT_STR,
       "jerasure"
       " lrc"
#ifdef HAVE_BETTER_YASM_ELF64
       " isa"
#endif
       ) // list of erasure code plugins

// Allows the "peered" state for recovery and backfill below min_size
OPTION(osd_allow_recovery_below_min_size, OPT_BOOL, true)

OPTION(osd_pool_default_flags, OPT_INT, 0)   // default flags for new pools
OPTION(osd_pool_default_flag_hashpspool, OPT_BOOL, true)   // use new pg hashing to prevent pool/pg overlap
OPTION(osd_pool_default_flag_nodelete, OPT_BOOL, false) // pool can't be deleted
OPTION(osd_pool_default_flag_nopgchange, OPT_BOOL, false) // pool's pg and pgp num can't be changed
OPTION(osd_pool_default_flag_nosizechange, OPT_BOOL, false) // pool's size and min size can't be changed
OPTION(osd_pool_default_hit_set_bloom_fpp, OPT_FLOAT, .05)
OPTION(osd_pool_default_cache_target_dirty_ratio, OPT_FLOAT, .4)
OPTION(osd_pool_default_cache_target_dirty_high_ratio, OPT_FLOAT, .6)
OPTION(osd_pool_default_cache_target_full_ratio, OPT_FLOAT, .8)
OPTION(osd_pool_default_cache_min_flush_age, OPT_INT, 0)  // seconds
OPTION(osd_pool_default_cache_min_evict_age, OPT_INT, 0)  // seconds
OPTION(osd_pool_default_cache_max_evict_check_size, OPT_INT, 10)  // max size to check for eviction
OPTION(osd_hit_set_min_size, OPT_INT, 1000)  // min target size for a HitSet
OPTION(osd_hit_set_max_size, OPT_INT, 100000)  // max target size for a HitSet
OPTION(osd_hit_set_namespace, OPT_STR, ".ceph-internal") // rados namespace for hit_set tracking

OPTION(osd_tier_default_cache_mode, OPT_STR, "writeback")
OPTION(osd_tier_default_cache_hit_set_count, OPT_INT, 4)
OPTION(osd_tier_default_cache_hit_set_period, OPT_INT, 1200)
OPTION(osd_tier_default_cache_hit_set_type, OPT_STR, "bloom")
OPTION(osd_tier_default_cache_min_read_recency_for_promote, OPT_INT, 1) // number of recent HitSets the object must appear in to be promoted (on read)
OPTION(osd_tier_default_cache_min_write_recency_for_promote, OPT_INT, 1) // number of recent HitSets the object must appear in to be promoted (on write)
OPTION(osd_tier_default_cache_hit_set_grade_decay_rate, OPT_INT, 20)
OPTION(osd_tier_default_cache_hit_set_search_last_n, OPT_INT, 1)

OPTION(osd_map_dedup, OPT_BOOL, true)
OPTION(osd_map_max_advance, OPT_INT, 150) // make this < cache_size!
OPTION(osd_map_cache_size, OPT_INT, 200)
OPTION(osd_map_message_max, OPT_INT, 100)  // max maps per MOSDMap message
OPTION(osd_map_share_max_epochs, OPT_INT, 100)  // cap on # of inc maps we send to peers, clients
OPTION(osd_inject_bad_map_crc_probability, OPT_FLOAT, 0)
OPTION(osd_inject_failure_on_pg_removal, OPT_BOOL, false)
// shutdown the OSD if stuatus flipping more than max_markdown_count times in recent max_markdown_period seconds
OPTION(osd_max_markdown_period , OPT_INT, 600)
OPTION(osd_max_markdown_count, OPT_INT, 5)

OPTION(osd_op_threads, OPT_INT, 2)    // 0 == no threading
OPTION(osd_peering_wq_batch_size, OPT_U64, 20)
OPTION(osd_op_pq_max_tokens_per_priority, OPT_U64, 4194304)
OPTION(osd_op_pq_min_cost, OPT_U64, 65536)
OPTION(osd_disk_threads, OPT_INT, 1)
OPTION(osd_disk_thread_ioprio_class, OPT_STR, "") // rt realtime be best effort idle
OPTION(osd_disk_thread_ioprio_priority, OPT_INT, -1) // 0-7
OPTION(osd_recovery_threads, OPT_INT, 1)
OPTION(osd_recover_clone_overlap, OPT_BOOL, true)   // preserve clone_overlap during recovery/migration
OPTION(osd_op_num_threads_per_shard, OPT_INT, 2)
OPTION(osd_op_num_shards, OPT_INT, 5)

// Set to true for testing.  Users should NOT set this.
// If set to true even after reading enough shards to
// decode the object, any error will be reported.
OPTION(osd_read_ec_check_for_errors, OPT_BOOL, false) // return error if any ec shard has an error

// Only use clone_overlap for recovery if there are fewer than
// osd_recover_clone_overlap_limit entries in the overlap set
OPTION(osd_recover_clone_overlap_limit, OPT_INT, 10)

OPTION(osd_backfill_scan_min, OPT_INT, 64)
OPTION(osd_backfill_scan_max, OPT_INT, 512)
OPTION(osd_op_thread_timeout, OPT_INT, 15)
OPTION(osd_op_thread_suicide_timeout, OPT_INT, 150)
OPTION(osd_recovery_thread_timeout, OPT_INT, 30)
OPTION(osd_recovery_thread_suicide_timeout, OPT_INT, 300)
OPTION(osd_recovery_sleep, OPT_FLOAT, 0)         // seconds to sleep between recovery ops
OPTION(osd_snap_trim_sleep, OPT_FLOAT, 0)
OPTION(osd_scrub_invalid_stats, OPT_BOOL, true)
OPTION(osd_remove_thread_timeout, OPT_INT, 60*60)
OPTION(osd_remove_thread_suicide_timeout, OPT_INT, 10*60*60)
OPTION(osd_command_thread_timeout, OPT_INT, 10*60)
OPTION(osd_command_thread_suicide_timeout, OPT_INT, 15*60)
OPTION(osd_heartbeat_addr, OPT_ADDR, entity_addr_t())
OPTION(osd_heartbeat_interval, OPT_INT, 6)       // (seconds) how often we ping peers
OPTION(osd_heartbeat_grace, OPT_INT, 20)         // (seconds) how long before we decide a peer has failed
OPTION(osd_heartbeat_min_peers, OPT_INT, 10)     // minimum number of peers
OPTION(osd_heartbeat_use_min_delay_socket, OPT_BOOL, false) // prio the heartbeat tcp socket and set dscp as CS6 on it if true

// max number of parallel snap trims/pg
OPTION(osd_pg_max_concurrent_snap_trims, OPT_U64, 2)

// minimum number of peers that must be reachable to mark ourselves
// back up after being wrongly marked down.
OPTION(osd_heartbeat_min_healthy_ratio, OPT_FLOAT, .33)

OPTION(osd_mon_heartbeat_interval, OPT_INT, 30)  // (seconds) how often to ping monitor if no peers
OPTION(osd_mon_report_interval_max, OPT_INT, 600)
OPTION(osd_mon_report_interval_min, OPT_INT, 5)  // pg stats, failures, up_thru, boot.
OPTION(osd_mon_report_max_in_flight, OPT_INT, 2)  // max updates in flight
OPTION(osd_pg_stat_report_interval_max, OPT_INT, 500)  // report pg stats for any given pg at least this often
OPTION(osd_mon_ack_timeout, OPT_INT, 30) // time out a mon if it doesn't ack stats
OPTION(osd_stats_ack_timeout_factor, OPT_DOUBLE, 2.0) // multiples of mon_ack_timeout
OPTION(osd_stats_ack_timeout_decay, OPT_DOUBLE, .9)
OPTION(osd_default_data_pool_replay_window, OPT_INT, 45)
OPTION(osd_preserve_trimmed_log, OPT_BOOL, false)
OPTION(osd_auto_mark_unfound_lost, OPT_BOOL, false)
OPTION(osd_recovery_delay_start, OPT_FLOAT, 0)
OPTION(osd_recovery_max_active, OPT_INT, 3)
OPTION(osd_recovery_max_single_start, OPT_INT, 1)
OPTION(osd_recovery_max_chunk, OPT_U64, 8<<20)  // max size of push chunk
OPTION(osd_copyfrom_max_chunk, OPT_U64, 8<<20)   // max size of a COPYFROM chunk
OPTION(osd_push_per_object_cost, OPT_U64, 1000)  // push cost per object
OPTION(osd_max_push_cost, OPT_U64, 8<<20)  // max size of push message
OPTION(osd_max_push_objects, OPT_U64, 10)  // max objects in single push op
OPTION(osd_recovery_forget_lost_objects, OPT_BOOL, false)   // off for now
OPTION(osd_max_scrubs, OPT_INT, 1)
OPTION(osd_scrub_begin_hour, OPT_INT, 0)
OPTION(osd_scrub_end_hour, OPT_INT, 24)
OPTION(osd_scrub_load_threshold, OPT_FLOAT, 0.5)
OPTION(osd_scrub_min_interval, OPT_FLOAT, 60*60*24)    // if load is low
OPTION(osd_scrub_max_interval, OPT_FLOAT, 7*60*60*24)  // regardless of load
OPTION(osd_scrub_interval_randomize_ratio, OPT_FLOAT, 0.5) // randomize the scheduled scrub in the span of [min,min*(1+randomize_radio))
OPTION(osd_scrub_chunk_min, OPT_INT, 5)
OPTION(osd_scrub_chunk_max, OPT_INT, 25)
OPTION(osd_scrub_sleep, OPT_FLOAT, 0)   // sleep between [deep]scrub ops
OPTION(osd_scrub_auto_repair, OPT_BOOL, false)   // whether auto-repair inconsistencies upon deep-scrubbing
OPTION(osd_scrub_auto_repair_num_errors, OPT_U32, 5)   // only auto-repair when number of errors is below this threshold
OPTION(osd_deep_scrub_interval, OPT_FLOAT, 60*60*24*7) // once a week
OPTION(osd_deep_scrub_randomize_ratio, OPT_FLOAT, 0.15) // scrubs will randomly become deep scrubs at this rate (0.15 -> 15% of scrubs are deep)
OPTION(osd_deep_scrub_stride, OPT_INT, 524288)
OPTION(osd_deep_scrub_update_digest_min_age, OPT_INT, 2*60*60)   // objects must be this old (seconds) before we update the whole-object digest on scrub
OPTION(osd_scan_list_ping_tp_interval, OPT_U64, 100)
OPTION(osd_class_dir, OPT_STR, CEPH_LIBDIR "/rados-classes") // where rados plugins are stored
OPTION(osd_open_classes_on_start, OPT_BOOL, true)
OPTION(osd_check_for_log_corruption, OPT_BOOL, false)
OPTION(osd_use_stale_snap, OPT_BOOL, false)
OPTION(osd_rollback_to_cluster_snap, OPT_STR, "")
OPTION(osd_default_notify_timeout, OPT_U32, 30) // default notify timeout in seconds
OPTION(osd_kill_backfill_at, OPT_INT, 0)

// Bounds how infrequently a new map epoch will be persisted for a pg
OPTION(osd_pg_epoch_persisted_max_stale, OPT_U32, 150) // make this < map_cache_size!

OPTION(osd_min_pg_log_entries, OPT_U32, 3000)  // number of entries to keep in the pg log when trimming it
OPTION(osd_max_pg_log_entries, OPT_U32, 10000) // max entries, say when degraded, before we trim
OPTION(osd_pg_log_trim_min, OPT_U32, 100)
OPTION(osd_op_complaint_time, OPT_FLOAT, 30) // how many seconds old makes an op complaint-worthy
OPTION(osd_command_max_records, OPT_INT, 256)
OPTION(osd_max_pg_blocked_by, OPT_U32, 16)    // max peer osds to report that are blocking our progress
OPTION(osd_op_log_threshold, OPT_INT, 5) // how many op log messages to show in one go
OPTION(osd_verify_sparse_read_holes, OPT_BOOL, false)  // read fiemap-reported holes and verify they are zeros
OPTION(osd_debug_drop_ping_probability, OPT_DOUBLE, 0)
OPTION(osd_debug_drop_ping_duration, OPT_INT, 0)
OPTION(osd_debug_drop_op_probability, OPT_DOUBLE, 0)   // probability of stalling/dropping a client op
OPTION(osd_debug_op_order, OPT_BOOL, false)
OPTION(osd_debug_scrub_chance_rewrite_digest, OPT_U64, 0)
OPTION(osd_debug_verify_snaps_on_info, OPT_BOOL, false)
OPTION(osd_debug_verify_stray_on_activate, OPT_BOOL, false)
OPTION(osd_debug_skip_full_check_in_backfill_reservation, OPT_BOOL, false)
OPTION(osd_debug_reject_backfill_probability, OPT_DOUBLE, 0)
OPTION(osd_debug_inject_copyfrom_error, OPT_BOOL, false)  // inject failure during copyfrom completion
OPTION(osd_debug_randomize_hobject_sort_order, OPT_BOOL, false)
OPTION(osd_enable_op_tracker, OPT_BOOL, true) // enable/disable OSD op tracking
OPTION(osd_num_op_tracker_shard, OPT_U32, 32) // The number of shards for holding the ops
OPTION(osd_op_history_size, OPT_U32, 20)    // Max number of completed ops to track
OPTION(osd_op_history_duration, OPT_U32, 600) // Oldest completed op to track
OPTION(osd_target_transaction_size, OPT_INT, 30)     // to adjust various transactions that batch smaller items
OPTION(osd_failsafe_full_ratio, OPT_FLOAT, .97) // what % full makes an OSD "full" (failsafe)
OPTION(osd_failsafe_nearfull_ratio, OPT_FLOAT, .90) // what % full makes an OSD near full (failsafe)

OPTION(osd_pg_object_context_cache_count, OPT_INT, 64)
OPTION(osd_tracing, OPT_BOOL, false) // true if LTTng-UST tracepoints should be enabled

// determines whether PGLog::check() compares written out log to stored log
OPTION(osd_debug_pg_log_writeout, OPT_BOOL, false)

// default timeout while caling WaitInterval on an empty queue
OPTION(threadpool_default_timeout, OPT_INT, 60)
// default wait time for an empty queue before pinging the hb timeout
OPTION(threadpool_empty_queue_max_wait, OPT_INT, 2)

OPTION(leveldb_log_to_ceph_log, OPT_BOOL, true)
OPTION(leveldb_write_buffer_size, OPT_U64, 8 *1024*1024) // leveldb write buffer size
OPTION(leveldb_cache_size, OPT_U64, 128 *1024*1024) // leveldb cache size
OPTION(leveldb_block_size, OPT_U64, 0) // leveldb block size
OPTION(leveldb_bloom_size, OPT_INT, 0) // leveldb bloom bits per entry
OPTION(leveldb_max_open_files, OPT_INT, 0) // leveldb max open files
OPTION(leveldb_compression, OPT_BOOL, true) // leveldb uses compression
OPTION(leveldb_paranoid, OPT_BOOL, false) // leveldb paranoid flag
OPTION(leveldb_log, OPT_STR, "/dev/null")  // enable leveldb log file
OPTION(leveldb_compact_on_mount, OPT_BOOL, false)

OPTION(kinetic_host, OPT_STR, "") // hostname or ip address of a kinetic drive to use
OPTION(kinetic_port, OPT_INT, 8123) // port number of the kinetic drive
OPTION(kinetic_user_id, OPT_INT, 1) // kinetic user to authenticate as
OPTION(kinetic_hmac_key, OPT_STR, "asdfasdf") // kinetic key to authenticate with
OPTION(kinetic_use_ssl, OPT_BOOL, false) // whether to secure kinetic traffic with TLS


OPTION(rocksdb_separate_wal_dir, OPT_BOOL, false) // use $path.wal for wal
OPTION(rocksdb_db_paths, OPT_STR, "")   // path,size( path,size)*
OPTION(rocksdb_log_to_ceph_log, OPT_BOOL, true)  // log to ceph log
// rocksdb options that will be used for keyvaluestore(if backend is rocksdb)
OPTION(keyvaluestore_rocksdb_options, OPT_STR, "")
// rocksdb options that will be used for omap(if omap_backend is rocksdb)
OPTION(filestore_rocksdb_options, OPT_STR, "")
// rocksdb options that will be used in monstore
OPTION(mon_rocksdb_options, OPT_STR, "cache_size=536870912,write_buffer_size=33554432,block_size=65536,compression=kNoCompression")

/**
 * osd_*_priority adjust the relative priority of client io, recovery io,
 * snaptrim io, etc
 *
 * osd_*_priority determines the ratio of available io between client and
 * recovery.  Each option may be set between
 * 1..63.
 */
OPTION(osd_client_op_priority, OPT_U32, 63)
OPTION(osd_recovery_op_priority, OPT_U32, 3)

OPTION(osd_snap_trim_priority, OPT_U32, 5)
OPTION(osd_snap_trim_cost, OPT_U32, 1<<20) // set default cost equal to 1MB io

OPTION(osd_scrub_priority, OPT_U32, 5)
// set default cost equal to 50MB io
OPTION(osd_scrub_cost, OPT_U32, 50<<20) 

/**
 * osd_recovery_op_warn_multiple scales the normal warning threshhold,
 * osd_op_complaint_time, so that slow recovery ops won't cause noise
 */
OPTION(osd_recovery_op_warn_multiple, OPT_U32, 16)

// Max time to wait between notifying mon of shutdown and shutting down
OPTION(osd_mon_shutdown_timeout, OPT_DOUBLE, 5)

OPTION(osd_max_object_size, OPT_U64, 100*1024L*1024L*1024L) // OSD's maximum object size
OPTION(osd_max_object_name_len, OPT_U32, 2048) // max rados object name len
OPTION(osd_max_attr_name_len, OPT_U32, 100)    // max rados attr name len; cannot go higher than 100 chars for file system backends
OPTION(osd_max_attr_size, OPT_U64, 0)

OPTION(osd_objectstore, OPT_STR, "filestore")  // ObjectStore backend type
OPTION(osd_objectstore_tracing, OPT_BOOL, false) // true if LTTng-UST tracepoints should be enabled
// Override maintaining compatibility with older OSDs
// Set to true for testing.  Users should NOT set this.
OPTION(osd_debug_override_acting_compat, OPT_BOOL, false)

OPTION(osd_bench_small_size_max_iops, OPT_U32, 100) // 100 IOPS
OPTION(osd_bench_large_size_max_throughput, OPT_U64, 100 << 20) // 100 MB/s
OPTION(osd_bench_max_block_size, OPT_U64, 64 << 20) // cap the block size at 64MB
OPTION(osd_bench_duration, OPT_U32, 30) // duration of 'osd bench', capped at 30s to avoid triggering timeouts

OPTION(memstore_device_bytes, OPT_U64, 1024*1024*1024)
OPTION(memstore_page_set, OPT_BOOL, true)
OPTION(memstore_page_size, OPT_U64, 64 << 10)

OPTION(bdev_debug_inflight_ios, OPT_BOOL, false)
OPTION(bdev_inject_crash, OPT_INT, 0)  // if N>0, then ~ 1/N IOs will complete before we crash on flush.
OPTION(bdev_aio, OPT_BOOL, true)
OPTION(bdev_aio_poll_ms, OPT_INT, 250)  // milliseconds
OPTION(bdev_aio_max_queue_depth, OPT_INT, 32)

OPTION(bluefs_alloc_size, OPT_U64, 1048576)
OPTION(bluefs_max_prefetch, OPT_U64, 1048576)
OPTION(bluefs_min_log_runway, OPT_U64, 1048576)  // alloc when we get this low
OPTION(bluefs_max_log_runway, OPT_U64, 4194304)  // alloc this much at a time
OPTION(bluefs_log_compact_min_ratio, OPT_FLOAT, 5.0)      // before we consider
OPTION(bluefs_log_compact_min_size, OPT_U64, 16*1048576)  // before we consider
OPTION(bluefs_min_flush_size, OPT_U64, 65536)  // ignore flush until its this big

OPTION(bluestore_bluefs, OPT_BOOL, true)
OPTION(bluestore_bluefs_env_mirror, OPT_BOOL, false) // mirror to normal Env for debug
OPTION(bluestore_bluefs_initial_length, OPT_U64, 65536*1024)
OPTION(bluestore_bluefs_min_ratio, OPT_FLOAT, .01)
OPTION(bluestore_bluefs_min_free_ratio, OPT_FLOAT, .1)
OPTION(bluestore_bluefs_max_free_fs_main_ratio, OPT_FLOAT, .8)
OPTION(bluestore_bluefs_min_gift_ratio, OPT_FLOAT, 1)
OPTION(bluestore_block_path, OPT_STR, "")
OPTION(bluestore_block_size, OPT_U64, 10 * 1024*1024*1024)  // 10gb for testing
OPTION(bluestore_block_db_path, OPT_STR, "")
OPTION(bluestore_block_db_size, OPT_U64, 0)      // rocksdb primary storage
OPTION(bluestore_block_wal_path, OPT_STR, "")
OPTION(bluestore_block_wal_size, OPT_U64, 0)     // rocksdb wal
OPTION(bluestore_max_dir_size, OPT_U32, 1000000)
OPTION(bluestore_min_alloc_size, OPT_U32, 64*1024)
OPTION(bluestore_onode_map_size, OPT_U32, 1024)   // onodes per collection
OPTION(bluestore_cache_tails, OPT_BOOL, true)   // cache tail blocks in Onode
OPTION(bluestore_backend, OPT_STR, "rocksdb")
OPTION(bluestore_rocksdb_options, OPT_STR, "compression=kNoCompression,max_write_buffer_number=16,min_write_buffer_number_to_merge=3,recycle_log_file_num=16")
OPTION(bluestore_fsck_on_mount, OPT_BOOL, false)
OPTION(bluestore_fsck_on_umount, OPT_BOOL, false)
OPTION(bluestore_fail_eio, OPT_BOOL, true)
OPTION(bluestore_sync_io, OPT_BOOL, false)  // perform initial io synchronously
OPTION(bluestore_sync_transaction, OPT_BOOL, false)  // perform kv txn synchronously
OPTION(bluestore_sync_submit_transaction, OPT_BOOL, false)
OPTION(bluestore_sync_wal_apply, OPT_BOOL, true)     // perform initial wal work synchronously (possibly in combination with aio so we only *queue* ios)
OPTION(bluestore_wal_threads, OPT_INT, 4)
OPTION(bluestore_wal_thread_timeout, OPT_INT, 30)
OPTION(bluestore_wal_thread_suicide_timeout, OPT_INT, 120)
OPTION(bluestore_max_ops, OPT_U64, 512)
OPTION(bluestore_max_bytes, OPT_U64, 64*1024*1024)
OPTION(bluestore_wal_max_ops, OPT_U64, 512)
OPTION(bluestore_wal_max_bytes, OPT_U64, 128*1024*1024)
OPTION(bluestore_fid_prealloc, OPT_INT, 1024)
OPTION(bluestore_nid_prealloc, OPT_INT, 1024)
OPTION(bluestore_overlay_max_length, OPT_INT, 65536)
OPTION(bluestore_overlay_max, OPT_INT, 0)
OPTION(bluestore_open_by_handle, OPT_BOOL, true)
OPTION(bluestore_o_direct, OPT_BOOL, true)
OPTION(bluestore_clone_cow, OPT_BOOL, true)  // do copy-on-write for clones
OPTION(bluestore_debug_misc, OPT_BOOL, false)
OPTION(bluestore_debug_no_reuse_blocks, OPT_BOOL, false)
OPTION(bluestore_debug_small_allocations, OPT_INT, 0)
OPTION(bluestore_debug_freelist, OPT_BOOL, false)
OPTION(bluestore_debug_prefill, OPT_FLOAT, 0)
OPTION(bluestore_debug_prefragment_max, OPT_INT, 1048576)

OPTION(kstore_max_ops, OPT_U64, 512)
OPTION(kstore_max_bytes, OPT_U64, 64*1024*1024)
OPTION(kstore_backend, OPT_STR, "rocksdb")
OPTION(kstore_rocksdb_options, OPT_STR, "compression=kNoCompression")
OPTION(kstore_fsck_on_mount, OPT_BOOL, false)
OPTION(kstore_nid_prealloc, OPT_U64, 1024)
OPTION(kstore_sync_transaction, OPT_BOOL, false)
OPTION(kstore_sync_submit_transaction, OPT_BOOL, false)
OPTION(kstore_onode_map_size, OPT_U64, 1024)
OPTION(kstore_cache_tails, OPT_BOOL, true)
OPTION(kstore_default_stripe_size, OPT_INT, 65536)

OPTION(filestore_omap_backend, OPT_STR, "leveldb")

OPTION(filestore_debug_disable_sharded_check, OPT_BOOL, false)

/// filestore wb throttle limits
OPTION(filestore_wbthrottle_enable, OPT_BOOL, true)
OPTION(filestore_wbthrottle_btrfs_bytes_start_flusher, OPT_U64, 41943040)
OPTION(filestore_wbthrottle_btrfs_bytes_hard_limit, OPT_U64, 419430400)
OPTION(filestore_wbthrottle_btrfs_ios_start_flusher, OPT_U64, 500)
OPTION(filestore_wbthrottle_btrfs_ios_hard_limit, OPT_U64, 5000)
OPTION(filestore_wbthrottle_btrfs_inodes_start_flusher, OPT_U64, 500)
OPTION(filestore_wbthrottle_xfs_bytes_start_flusher, OPT_U64, 41943040)
OPTION(filestore_wbthrottle_xfs_bytes_hard_limit, OPT_U64, 419430400)
OPTION(filestore_wbthrottle_xfs_ios_start_flusher, OPT_U64, 500)
OPTION(filestore_wbthrottle_xfs_ios_hard_limit, OPT_U64, 5000)
OPTION(filestore_wbthrottle_xfs_inodes_start_flusher, OPT_U64, 500)

/// These must be less than the fd limit
OPTION(filestore_wbthrottle_btrfs_inodes_hard_limit, OPT_U64, 5000)
OPTION(filestore_wbthrottle_xfs_inodes_hard_limit, OPT_U64, 5000)

// Tests index failure paths
OPTION(filestore_index_retry_probability, OPT_DOUBLE, 0)

// Allow object read error injection
OPTION(filestore_debug_inject_read_err, OPT_BOOL, false)

OPTION(filestore_debug_omap_check, OPT_BOOL, 0) // Expensive debugging check on sync
OPTION(filestore_omap_header_cache_size, OPT_INT, 1024)

// Use omap for xattrs for attrs over
// filestore_max_inline_xattr_size or
OPTION(filestore_max_inline_xattr_size, OPT_U32, 0)	//Override
OPTION(filestore_max_inline_xattr_size_xfs, OPT_U32, 65536)
OPTION(filestore_max_inline_xattr_size_btrfs, OPT_U32, 2048)
OPTION(filestore_max_inline_xattr_size_other, OPT_U32, 512)

// for more than filestore_max_inline_xattrs attrs
OPTION(filestore_max_inline_xattrs, OPT_U32, 0)	//Override
OPTION(filestore_max_inline_xattrs_xfs, OPT_U32, 10)
OPTION(filestore_max_inline_xattrs_btrfs, OPT_U32, 10)
OPTION(filestore_max_inline_xattrs_other, OPT_U32, 2)

OPTION(filestore_sloppy_crc, OPT_BOOL, false)         // track sloppy crcs
OPTION(filestore_sloppy_crc_block_size, OPT_INT, 65536)

OPTION(filestore_max_alloc_hint_size, OPT_U64, 1ULL << 20) // bytes

OPTION(filestore_max_sync_interval, OPT_DOUBLE, 5)    // seconds
OPTION(filestore_min_sync_interval, OPT_DOUBLE, .01)  // seconds
OPTION(filestore_btrfs_snap, OPT_BOOL, true)
OPTION(filestore_btrfs_clone_range, OPT_BOOL, true)
OPTION(filestore_zfs_snap, OPT_BOOL, false) // zfsonlinux is still unstable
OPTION(filestore_fsync_flushes_journal_data, OPT_BOOL, false)
OPTION(filestore_fiemap, OPT_BOOL, false)     // (try to) use fiemap
OPTION(filestore_seek_data_hole, OPT_BOOL, false)     // (try to) use seek_data/hole
OPTION(filestore_fadvise, OPT_BOOL, true)
//collect device partition information for management application to use
OPTION(filestore_collect_device_partition_information, OPT_BOOL, true)

// (try to) use extsize for alloc hint NOTE: extsize seems to trigger
// data corruption in xfs prior to kernel 3.5.  filestore will
// implicity disable this if it cannot confirm the kernel is newer
// than that.
OPTION(filestore_xfs_extsize, OPT_BOOL, true)

OPTION(filestore_journal_parallel, OPT_BOOL, false)
OPTION(filestore_journal_writeahead, OPT_BOOL, false)
OPTION(filestore_journal_trailing, OPT_BOOL, false)
OPTION(filestore_queue_max_ops, OPT_INT, 50)
OPTION(filestore_queue_max_bytes, OPT_INT, 100 << 20)
OPTION(filestore_queue_committing_max_ops, OPT_INT, 500)        // this is ON TOP of filestore_queue_max_*
OPTION(filestore_queue_committing_max_bytes, OPT_INT, 100 << 20) //  "
OPTION(filestore_op_threads, OPT_INT, 2)
OPTION(filestore_op_thread_timeout, OPT_INT, 60)
OPTION(filestore_op_thread_suicide_timeout, OPT_INT, 180)
OPTION(filestore_commit_timeout, OPT_FLOAT, 600)
OPTION(filestore_fiemap_threshold, OPT_INT, 4096)
OPTION(filestore_merge_threshold, OPT_INT, 10)
OPTION(filestore_split_multiple, OPT_INT, 2)
OPTION(filestore_update_to, OPT_INT, 1000)
OPTION(filestore_blackhole, OPT_BOOL, false)     // drop any new transactions on the floor
OPTION(filestore_fd_cache_size, OPT_INT, 128)    // FD lru size
OPTION(filestore_fd_cache_shards, OPT_INT, 16)   // FD number of shards
OPTION(filestore_ondisk_finisher_threads, OPT_INT, 1)
OPTION(filestore_apply_finisher_threads, OPT_INT, 1)
OPTION(filestore_dump_file, OPT_STR, "")         // file onto which store transaction dumps
OPTION(filestore_kill_at, OPT_INT, 0)            // inject a failure at the n'th opportunity
OPTION(filestore_inject_stall, OPT_INT, 0)       // artificially stall for N seconds in op queue thread
OPTION(filestore_fail_eio, OPT_BOOL, true)       // fail/crash on EIO
OPTION(filestore_debug_verify_split, OPT_BOOL, false)
OPTION(journal_dio, OPT_BOOL, true)
OPTION(journal_aio, OPT_BOOL, true)
OPTION(journal_force_aio, OPT_BOOL, false)

OPTION(keyvaluestore_queue_max_ops, OPT_INT, 50)
OPTION(keyvaluestore_queue_max_bytes, OPT_INT, 100 << 20)
OPTION(keyvaluestore_debug_check_backend, OPT_BOOL, 0) // Expensive debugging check on sync
OPTION(keyvaluestore_op_threads, OPT_INT, 2)
OPTION(keyvaluestore_op_thread_timeout, OPT_INT, 60)
OPTION(keyvaluestore_op_thread_suicide_timeout, OPT_INT, 180)
OPTION(keyvaluestore_default_strip_size, OPT_INT, 4096) // Only affect new object
OPTION(keyvaluestore_max_expected_write_size, OPT_U64, 1ULL << 24) // bytes
OPTION(keyvaluestore_header_cache_size, OPT_INT, 4096)    // Header cache size
OPTION(keyvaluestore_backend, OPT_STR, "leveldb")
OPTION(keyvaluestore_dump_file, OPT_STR, "")         // file onto which store transaction dumps

// max bytes to search ahead in journal searching for corruption
OPTION(journal_max_corrupt_search, OPT_U64, 10<<20)
OPTION(journal_block_align, OPT_BOOL, true)
OPTION(journal_write_header_frequency, OPT_U64, 0)
OPTION(journal_max_write_bytes, OPT_INT, 10 << 20)
OPTION(journal_max_write_entries, OPT_INT, 100)
OPTION(journal_queue_max_ops, OPT_INT, 300)
OPTION(journal_queue_max_bytes, OPT_INT, 32 << 20)
OPTION(journal_align_min_size, OPT_INT, 64 << 10)  // align data payloads >= this.
OPTION(journal_replay_from, OPT_INT, 0)
OPTION(journal_zero_on_create, OPT_BOOL, false)
OPTION(journal_ignore_corruption, OPT_BOOL, false) // assume journal is not corrupt
OPTION(journal_discard, OPT_BOOL, false) //using ssd disk as journal, whether support discard nouse journal-data.

OPTION(rados_mon_op_timeout, OPT_DOUBLE, 0) // how many seconds to wait for a response from the monitor before returning an error from a rados operation. 0 means on limit.
OPTION(rados_osd_op_timeout, OPT_DOUBLE, 0) // how many seconds to wait for a response from osds before returning an error from a rados operation. 0 means no limit.
OPTION(rados_tracing, OPT_BOOL, false) // true if LTTng-UST tracepoints should be enabled

OPTION(rbd_op_threads, OPT_INT, 1)
OPTION(rbd_op_thread_timeout, OPT_INT, 60)
OPTION(rbd_non_blocking_aio, OPT_BOOL, true) // process AIO ops from a worker thread to prevent blocking
OPTION(rbd_cache, OPT_BOOL, true) // whether to enable caching (writeback unless rbd_cache_max_dirty is 0)
OPTION(rbd_cache_writethrough_until_flush, OPT_BOOL, true) // whether to make writeback caching writethrough until flush is called, to be sure the user of librbd will send flushs so that writeback is safe
OPTION(rbd_cache_size, OPT_LONGLONG, 32<<20)         // cache size in bytes
OPTION(rbd_cache_max_dirty, OPT_LONGLONG, 24<<20)    // dirty limit in bytes - set to 0 for write-through caching
OPTION(rbd_cache_target_dirty, OPT_LONGLONG, 16<<20) // target dirty limit in bytes
OPTION(rbd_cache_max_dirty_age, OPT_FLOAT, 1.0)      // seconds in cache before writeback starts
OPTION(rbd_cache_max_dirty_object, OPT_INT, 0)       // dirty limit for objects - set to 0 for auto calculate from rbd_cache_size
OPTION(rbd_cache_block_writes_upfront, OPT_BOOL, false) // whether to block writes to the cache before the aio_write call completes (true), or block before the aio completion is called (false)
OPTION(rbd_concurrent_management_ops, OPT_INT, 10) // how many operations can be in flight for a management operation like deleting or resizing an image
OPTION(rbd_balance_snap_reads, OPT_BOOL, false)
OPTION(rbd_localize_snap_reads, OPT_BOOL, false)
OPTION(rbd_balance_parent_reads, OPT_BOOL, false)
OPTION(rbd_localize_parent_reads, OPT_BOOL, true)
OPTION(rbd_readahead_trigger_requests, OPT_INT, 10) // number of sequential requests necessary to trigger readahead
OPTION(rbd_readahead_max_bytes, OPT_LONGLONG, 512 * 1024) // set to 0 to disable readahead
OPTION(rbd_readahead_disable_after_bytes, OPT_LONGLONG, 50 * 1024 * 1024) // how many bytes are read in total before readahead is disabled
OPTION(rbd_clone_copy_on_read, OPT_BOOL, false)
OPTION(rbd_blacklist_on_break_lock, OPT_BOOL, true) // whether to blacklist clients whose lock was broken
OPTION(rbd_blacklist_expire_seconds, OPT_INT, 0) // number of seconds to blacklist - set to 0 for OSD default
OPTION(rbd_request_timed_out_seconds, OPT_INT, 30) // number of seconds before maint request times out
OPTION(rbd_skip_partial_discard, OPT_BOOL, false) // when trying to discard a range inside an object, set to true to skip zeroing the range.
OPTION(rbd_enable_alloc_hint, OPT_BOOL, true) // when writing a object, it will issue a hint to osd backend to indicate the expected size object need
OPTION(rbd_tracing, OPT_BOOL, false) // true if LTTng-UST tracepoints should be enabled
OPTION(rbd_validate_pool, OPT_BOOL, true) // true if empty pools should be validated for RBD compatibility

/*
 * The following options change the behavior for librbd's image creation methods that
 * don't require all of the parameters. These are provided so that older programs
 * can take advantage of newer features without being rewritten to use new versions
 * of the image creation functions.
 *
 * rbd_create()/RBD::create() are affected by all of these options.
 *
 * rbd_create2()/RBD::create2() and rbd_clone()/RBD::clone() are affected by:
 * - rbd_default_order
 * - rbd_default_stripe_count
 * - rbd_default_stripe_size
 *
 * rbd_create3()/RBD::create3() and rbd_clone2/RBD::clone2() are only
 * affected by rbd_default_order.
 */
OPTION(rbd_default_format, OPT_INT, 2)
OPTION(rbd_default_order, OPT_INT, 22)
OPTION(rbd_default_stripe_count, OPT_U64, 0) // changing requires stripingv2 feature
OPTION(rbd_default_stripe_unit, OPT_U64, 0) // changing to non-object size requires stripingv2 feature
OPTION(rbd_default_features, OPT_INT, 3) // only applies to format 2 images
					 // +1 for layering, +2 for stripingv2,
					 // +4 for exclusive lock, +8 for object map

OPTION(rbd_default_map_options, OPT_STR, "") // default rbd map -o / --options

/**
 * RBD journal options.
 */
OPTION(rbd_journal_order, OPT_U32, 24) // bits to shift to compute journal object max size, between 12 and 64
OPTION(rbd_journal_splay_width, OPT_U32, 4) // number of active journal objects
OPTION(rbd_journal_commit_age, OPT_DOUBLE, 5) // commit time interval, seconds
OPTION(rbd_journal_object_flush_interval, OPT_INT, 0) // maximum number of pending commits per journal object
OPTION(rbd_journal_object_flush_bytes, OPT_INT, 0) // maximum number of pending bytes per journal object
OPTION(rbd_journal_object_flush_age, OPT_DOUBLE, 0) // maximum age (in seconds) for pending commits
OPTION(rbd_journal_pool, OPT_STR, "") // pool for journal objects

OPTION(nss_db_path, OPT_STR, "") // path to nss db


OPTION(rgw_max_chunk_size, OPT_INT, 512 * 1024)
OPTION(rgw_max_put_size, OPT_U64, 5ULL*1024*1024*1024)

/**
 * override max bucket index shards in zone configuration (if not zero)
 *
 * Represents the number of shards for the bucket index object, a value of zero
 * indicates there is no sharding. By default (no sharding, the name of the object
 * is '.dir.{marker}', with sharding, the name is '.dir.{markder}.{sharding_id}',
 * sharding_id is zero-based value. It is not recommended to set a too large value
 * (e.g. thousand) as it increases the cost for bucket listing.
 */
OPTION(rgw_override_bucket_index_max_shards, OPT_U32, 0)

/**
 * Represents the maximum AIO pending requests for the bucket index object shards.
 */
OPTION(rgw_bucket_index_max_aio, OPT_U32, 8)

/**
 * whether or not the quota/gc threads should be started
 */
OPTION(rgw_enable_quota_threads, OPT_BOOL, true)
OPTION(rgw_enable_gc_threads, OPT_BOOL, true)

OPTION(rgw_data, OPT_STR, "/var/lib/ceph/radosgw/$cluster-$id")
OPTION(rgw_enable_apis, OPT_STR, "s3, swift, swift_auth, admin")
OPTION(rgw_cache_enabled, OPT_BOOL, true)   // rgw cache enabled
OPTION(rgw_cache_lru_size, OPT_INT, 10000)   // num of entries in rgw cache
OPTION(rgw_socket_path, OPT_STR, "")   // path to unix domain socket, if not specified, rgw will not run as external fcgi
OPTION(rgw_host, OPT_STR, "")  // host for radosgw, can be an IP, default is 0.0.0.0
OPTION(rgw_port, OPT_STR, "")  // port to listen, format as "8080" "5000", if not specified, rgw will not run external fcgi
OPTION(rgw_dns_name, OPT_STR, "")
OPTION(rgw_content_length_compat, OPT_BOOL, false) // Check both HTTP_CONTENT_LENGTH and CONTENT_LENGTH in fcgi env
OPTION(rgw_script_uri, OPT_STR, "") // alternative value for SCRIPT_URI if not set in request
OPTION(rgw_request_uri, OPT_STR,  "") // alternative value for REQUEST_URI if not set in request
OPTION(rgw_swift_url, OPT_STR, "")             // the swift url, being published by the internal swift auth
OPTION(rgw_swift_url_prefix, OPT_STR, "swift") // entry point for which a url is considered a swift url
OPTION(rgw_swift_auth_url, OPT_STR, "")        // default URL to go and verify tokens for v1 auth (if not using internal swift auth)
OPTION(rgw_swift_auth_entry, OPT_STR, "auth")  // entry point for which a url is considered a swift auth url
OPTION(rgw_swift_tenant_name, OPT_STR, "")  // tenant name to use for swift access
OPTION(rgw_swift_enforce_content_length, OPT_BOOL, false)  // enforce generation of Content-Length even in cost of performance or scalability
OPTION(rgw_keystone_url, OPT_STR, "")  // url for keystone server
OPTION(rgw_keystone_admin_token, OPT_STR, "")  // keystone admin token (shared secret)
OPTION(rgw_keystone_admin_user, OPT_STR, "")  // keystone admin user name
OPTION(rgw_keystone_admin_password, OPT_STR, "")  // keystone admin user password
OPTION(rgw_keystone_admin_tenant, OPT_STR, "")  // keystone admin user tenant
OPTION(rgw_keystone_accepted_roles, OPT_STR, "Member, admin")  // roles required to serve requests
OPTION(rgw_keystone_token_cache_size, OPT_INT, 10000)  // max number of entries in keystone token cache
OPTION(rgw_keystone_revocation_interval, OPT_INT, 15 * 60)  // seconds between tokens revocation check
OPTION(rgw_s3_auth_use_rados, OPT_BOOL, true)  // should we try to use the internal credentials for s3?
OPTION(rgw_s3_auth_use_keystone, OPT_BOOL, false)  // should we try to use keystone for s3?
OPTION(rgw_admin_entry, OPT_STR, "admin")  // entry point for which a url is considered an admin request
OPTION(rgw_enforce_swift_acls, OPT_BOOL, true)
OPTION(rgw_swift_token_expiration, OPT_INT, 24 * 3600) // time in seconds for swift token expiration
OPTION(rgw_print_continue, OPT_BOOL, true)  // enable if 100-Continue works
OPTION(rgw_remote_addr_param, OPT_STR, "REMOTE_ADDR")  // e.g. X-Forwarded-For, if you have a reverse proxy
OPTION(rgw_op_thread_timeout, OPT_INT, 10*60)
OPTION(rgw_op_thread_suicide_timeout, OPT_INT, 0)
OPTION(rgw_thread_pool_size, OPT_INT, 100)
OPTION(rgw_num_control_oids, OPT_INT, 8)
OPTION(rgw_num_rados_handles, OPT_U32, 1)

OPTION(rgw_zone, OPT_STR, "") // zone name
OPTION(rgw_zone_root_pool, OPT_STR, ".rgw.root")    // pool where zone specific info is stored
OPTION(rgw_region, OPT_STR, "") // region name
OPTION(rgw_region_root_pool, OPT_STR, ".rgw.root")  // pool where all region info is stored
OPTION(rgw_default_region_info_oid, OPT_STR, "default.region")  // oid where default region info is stored
OPTION(rgw_log_nonexistent_bucket, OPT_BOOL, false)
OPTION(rgw_log_object_name, OPT_STR, "%Y-%m-%d-%H-%i-%n")      // man date to see codes (a subset are supported)
OPTION(rgw_log_object_name_utc, OPT_BOOL, false)
OPTION(rgw_usage_max_shards, OPT_INT, 32)
OPTION(rgw_usage_max_user_shards, OPT_INT, 1)
OPTION(rgw_enable_ops_log, OPT_BOOL, false) // enable logging every rgw operation
OPTION(rgw_enable_usage_log, OPT_BOOL, false) // enable logging bandwidth usage
OPTION(rgw_ops_log_rados, OPT_BOOL, true) // whether ops log should go to rados
OPTION(rgw_ops_log_socket_path, OPT_STR, "") // path to unix domain socket where ops log can go
OPTION(rgw_ops_log_data_backlog, OPT_INT, 5 << 20) // max data backlog for ops log
OPTION(rgw_usage_log_flush_threshold, OPT_INT, 1024) // threshold to flush pending log data
OPTION(rgw_usage_log_tick_interval, OPT_INT, 30) // flush pending log data every X seconds
OPTION(rgw_intent_log_object_name, OPT_STR, "%Y-%m-%d-%i-%n")  // man date to see codes (a subset are supported)
OPTION(rgw_intent_log_object_name_utc, OPT_BOOL, false)
OPTION(rgw_init_timeout, OPT_INT, 300) // time in seconds
OPTION(rgw_mime_types_file, OPT_STR, "/etc/mime.types")
OPTION(rgw_gc_max_objs, OPT_INT, 32)
OPTION(rgw_gc_obj_min_wait, OPT_INT, 2 * 3600)    // wait time before object may be handled by gc
OPTION(rgw_gc_processor_max_time, OPT_INT, 3600)  // total run time for a single gc processor work
OPTION(rgw_gc_processor_period, OPT_INT, 3600)  // gc processor cycle time
OPTION(rgw_s3_success_create_obj_status, OPT_INT, 0) // alternative success status response for create-obj (0 - default)
OPTION(rgw_resolve_cname, OPT_BOOL, false)  // should rgw try to resolve hostname as a dns cname record
OPTION(rgw_obj_stripe_size, OPT_INT, 4 << 20)
OPTION(rgw_extended_http_attrs, OPT_STR, "") // list of extended attrs that can be set on objects (beyond the default)
OPTION(rgw_exit_timeout_secs, OPT_INT, 120) // how many seconds to wait for process to go down before exiting unconditionally
OPTION(rgw_get_obj_window_size, OPT_INT, 16 << 20) // window size in bytes for single get obj request
OPTION(rgw_get_obj_max_req_size, OPT_INT, 4 << 20) // max length of a single get obj rados op
OPTION(rgw_relaxed_s3_bucket_names, OPT_BOOL, false) // enable relaxed bucket name rules for US region buckets
OPTION(rgw_defer_to_bucket_acls, OPT_STR, "") // if the user has bucket perms, use those before key perms (recurse and full_control)
OPTION(rgw_list_buckets_max_chunk, OPT_INT, 1000) // max buckets to retrieve in a single op when listing user buckets
OPTION(rgw_md_log_max_shards, OPT_INT, 64) // max shards for metadata log
OPTION(rgw_num_zone_opstate_shards, OPT_INT, 128) // max shards for keeping inter-region copy progress info
OPTION(rgw_opstate_ratelimit_sec, OPT_INT, 30) // min time between opstate updates on a single upload (0 for disabling ratelimit)
OPTION(rgw_curl_wait_timeout_ms, OPT_INT, 1000) // timeout for certain curl calls
OPTION(rgw_copy_obj_progress, OPT_BOOL, true) // should dump progress during long copy operations?
OPTION(rgw_copy_obj_progress_every_bytes, OPT_INT, 1024 * 1024) // min bytes between copy progress output

OPTION(rgw_data_log_window, OPT_INT, 30) // data log entries window (in seconds)
OPTION(rgw_data_log_changes_size, OPT_INT, 1000) // number of in-memory entries to hold for data changes log
OPTION(rgw_data_log_num_shards, OPT_INT, 128) // number of objects to keep data changes log on
OPTION(rgw_data_log_obj_prefix, OPT_STR, "data_log") //
OPTION(rgw_replica_log_obj_prefix, OPT_STR, "replica_log") //

OPTION(rgw_bucket_quota_ttl, OPT_INT, 600) // time for cached bucket stats to be cached within rgw instance
OPTION(rgw_bucket_quota_soft_threshold, OPT_DOUBLE, 0.95) // threshold from which we don't rely on cached info for quota decisions
OPTION(rgw_bucket_quota_cache_size, OPT_INT, 10000) // number of entries in bucket quota cache
OPTION(rgw_bucket_default_quota_max_objects, OPT_INT, -1) // number of objects allowed
OPTION(rgw_bucket_default_quota_max_size, OPT_LONGLONG, -1) // Max size of object in kB

OPTION(rgw_expose_bucket, OPT_BOOL, false) // Return the bucket name in the 'Bucket' response header

OPTION(rgw_frontends, OPT_STR, "fastcgi, civetweb port=7480") // rgw front ends

OPTION(rgw_user_quota_bucket_sync_interval, OPT_INT, 180) // time period for accumulating modified buckets before syncing stats
OPTION(rgw_user_quota_sync_interval, OPT_INT, 3600 * 24) // time period for accumulating modified buckets before syncing entire user stats
OPTION(rgw_user_quota_sync_idle_users, OPT_BOOL, false) // whether stats for idle users be fully synced
OPTION(rgw_user_quota_sync_wait_time, OPT_INT, 3600 * 24) // min time between two full stats sync for non-idle users
OPTION(rgw_user_default_quota_max_objects, OPT_INT, -1) // number of objects allowed
OPTION(rgw_user_default_quota_max_size, OPT_LONGLONG, -1) // Max size of object in kB

OPTION(rgw_multipart_min_part_size, OPT_INT, 5 * 1024 * 1024) // min size for each part (except for last one) in multipart upload
OPTION(rgw_multipart_part_upload_limit, OPT_INT, 10000) // parts limit in multipart upload

OPTION(rgw_max_slo_entries, OPT_INT, 1000) // default number of max entries in slo

OPTION(rgw_olh_pending_timeout_sec, OPT_INT, 3600) // time until we retire a pending olh change
OPTION(rgw_user_max_buckets, OPT_U32, 1000) // global option to set max buckets count for all user

OPTION(rgw_objexp_gc_interval, OPT_U32, 60 * 10) // maximum time between round of expired objects garbage collecting
OPTION(rgw_objexp_time_step, OPT_U32, 4096) // number of seconds for rounding the timestamps
OPTION(rgw_objexp_hints_num_shards, OPT_U32, 127) // maximum number of parts in which the hint index is stored in
OPTION(rgw_objexp_chunk_size, OPT_U32, 100) // maximum number of entries in a single operation when processing objexp data

OPTION(mutex_perf_counter, OPT_BOOL, false) // enable/disable mutex perf counter
OPTION(throttler_perf_counter, OPT_BOOL, true) // enable/disable throttler perf counter

// This will be set to true when it is safe to start threads.
// Once it is true, it will never change.
OPTION(internal_safe_to_start_threads, OPT_BOOL, false)

OPTION(debug_deliberately_leak_memory, OPT_BOOL, false)<|MERGE_RESOLUTION|>--- conflicted
+++ resolved
@@ -366,12 +366,9 @@
 OPTION(client_max_inline_size, OPT_U64, 4096)
 OPTION(client_inject_release_failure, OPT_BOOL, false)  // synthetic client bug for testing
 OPTION(client_inject_fixed_oldest_tid, OPT_BOOL, false)  // synthetic client bug for testing
-<<<<<<< HEAD
 OPTION(client_metadata, OPT_STR, "")
-=======
 OPTION(client_acl_type, OPT_STR, "")
 OPTION(client_permissions, OPT_BOOL, true)
->>>>>>> 58a1a45a
 
 // note: the max amount of "in flight" dirty data is roughly (max - target)
 OPTION(fuse_use_invalidate_cb, OPT_BOOL, false) // use fuse 2.8+ invalidate callback to keep page cache consistent
